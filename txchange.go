package bt

import (
	"errors"

	"github.com/libsv/go-bt/bscript"
)

// ChangeToAddress calculates the amount of fees needed to cover the transaction
// and adds the left over change in a new P2PKH output using the address provided.
func (tx *Tx) ChangeToAddress(addr string, f *FeeQuote) error {
	s, err := bscript.NewP2PKHFromAddress(addr)
	if err != nil {
		return err
	}

	return tx.Change(s, f)
}

// Change calculates the amount of fees needed to cover the transaction
<<<<<<< HEAD
// and adds the left over change in a new output using the script provided.
func (tx *Tx) Change(s *bscript.Script, f *FeeQuote) error {
=======
//  and adds the left over change in a new output using the script provided.
func (tx *Tx) Change(s *bscript.Script, f []*Fee) error {
	available, hasChange, err := tx.change(s, f, true)
	if err != nil {
		return err
	}
	if hasChange {
		// add rest of available sats to the change output
		tx.Outputs[len(tx.Outputs)-1].Satoshis = available
	}
	return nil
}

// ChangeToOutput will calculate fees and add them to an output at the index specified (0 based).
// If an invalid index is supplied and error is returned.
func (tx *Tx) ChangeToOutput(index uint, f []*Fee) error {
	if int(index) > len(tx.Outputs)-1 {
		return errors.New("index is greater than number of inputs in transaction")
	}
	available, hasChange, err := tx.change(tx.Outputs[index].LockingScript, f, false)
	if err != nil {
		return err
	}
	if hasChange {
		tx.Outputs[index].Satoshis += available
	}
	return nil
}

// CalculateFee will return the amount of fees the current transaction will
// require.
func (tx *Tx) CalculateFee(f []*Fee) (uint64, error) {
	total := tx.TotalInputSatoshis() - tx.TotalOutputSatoshis()
	sats, _, err := tx.change(nil, f, false)
	if err != nil {
		return 0, err
	}
	return total - sats, nil
}

// change will return the amount of satoshis to add to an input after fees are removed.
// True will be returned if change has been added.
func (tx *Tx) change(s *bscript.Script, f []*Fee, newOutput bool) (uint64, bool, error) {
>>>>>>> 248cff42
	inputAmount := tx.TotalInputSatoshis()
	outputAmount := tx.TotalOutputSatoshis()

	if inputAmount < outputAmount {
		return 0, false, errors.New("satoshis inputted to the tx are less than the outputted satoshis")
	}

	available := inputAmount - outputAmount

	standardFees, err := f.Fee(FeeTypeStandard)
	if err != nil {
<<<<<<< HEAD
		return errors.New("standard fees not found")
=======
		return 0, false, err
>>>>>>> 248cff42
	}
	if !tx.canAddChange(available, standardFees) {
		return 0, false, err
	}
	if newOutput {
		tx.AddOutput(&Output{Satoshis: 0, LockingScript: s})
	}

<<<<<<< HEAD
	preSignedFeeRequired, err := tx.getPreSignedFeeRequired(f)
	if err != nil {
		return err
	}
	expectedUnlockingScriptFees, err := tx.getExpectedUnlockingScriptFees(f)
	if err != nil {
		return err
=======
	var preSignedFeeRequired uint64
	if preSignedFeeRequired, err = tx.getPreSignedFeeRequired(f); err != nil {
		return 0, false, err
	}

	var expectedUnlockingScriptFees uint64
	if expectedUnlockingScriptFees, err = tx.getExpectedUnlockingScriptFees(f); err != nil {
		return 0, false, err
>>>>>>> 248cff42
	}

	available -= preSignedFeeRequired + expectedUnlockingScriptFees

	return available, true, nil
}

func (tx *Tx) canAddChange(available uint64, standardFees *Fee) bool {

	varIntUpper := VarIntUpperLimitInc(uint64(tx.OutputCount()))
	if varIntUpper == -1 {
		return false // upper limit of outputs in one tx reached
	}

	changeOutputFee := uint64(varIntUpper)

	changeP2pkhByteLen := 8 + 25 // 8 bytes for satoshi value + 25 bytes for p2pkh script (e.g. 76a914cc...05388ac)
	changeOutputFee += uint64(changeP2pkhByteLen * standardFees.MiningFee.Satoshis / standardFees.MiningFee.Bytes)

	// not enough change to add a whole change output so don't add anything and return
	return available >= changeOutputFee
}

func (tx *Tx) getPreSignedFeeRequired(f *FeeQuote) (uint64, error) {
	standardBytes, dataBytes := tx.getStandardAndDataBytes()

	standardFee, err := f.Fee(FeeTypeStandard)
	if err != nil {
		return 0, err
	}
	fr := standardBytes * standardFee.MiningFee.Satoshis / standardFee.MiningFee.Bytes

	dataFee, err := f.Fee(FeeTypeData)
	if err != nil {
		return 0, err
	}

	fr += dataBytes * dataFee.MiningFee.Satoshis / dataFee.MiningFee.Bytes

	return uint64(fr), nil
}

func (tx *Tx) getExpectedUnlockingScriptFees(f *FeeQuote) (uint64, error) {
	standardFee, err := f.Fee(FeeTypeStandard)
	if err != nil {
		return 0, errors.New("standard fee not found")
	}
	var expectedBytes int
	for _, in := range tx.Inputs {
		if !in.PreviousTxScript.IsP2PKH() {
			return 0, errors.New("non-P2PKH input used in the tx - unsupported")
		}
		expectedBytes += 109 // = 1 oppushdata + 70-73 sig + 1 sighash + 1 oppushdata + 33 public key
	}
	return uint64(expectedBytes * standardFee.MiningFee.Satoshis / standardFee.MiningFee.Bytes), nil
}

func (tx *Tx) getStandardAndDataBytes() (standardBytes, dataBytes int) {
	// Subtract the value of each output as well as keeping track of data outputs
	for _, out := range tx.Outputs {
		if out.LockingScript.IsData() && len(*out.LockingScript) > 0 {
			dataBytes += len(*out.LockingScript)
		}
	}

	standardBytes = len(tx.ToBytes()) - dataBytes
	return
}<|MERGE_RESOLUTION|>--- conflicted
+++ resolved
@@ -18,12 +18,8 @@
 }
 
 // Change calculates the amount of fees needed to cover the transaction
-<<<<<<< HEAD
-// and adds the left over change in a new output using the script provided.
+//  and adds the left over change in a new output using the script provided.
 func (tx *Tx) Change(s *bscript.Script, f *FeeQuote) error {
-=======
-//  and adds the left over change in a new output using the script provided.
-func (tx *Tx) Change(s *bscript.Script, f []*Fee) error {
 	available, hasChange, err := tx.change(s, f, true)
 	if err != nil {
 		return err
@@ -37,7 +33,7 @@
 
 // ChangeToOutput will calculate fees and add them to an output at the index specified (0 based).
 // If an invalid index is supplied and error is returned.
-func (tx *Tx) ChangeToOutput(index uint, f []*Fee) error {
+func (tx *Tx) ChangeToOutput(index uint, f *FeeQuote) error {
 	if int(index) > len(tx.Outputs)-1 {
 		return errors.New("index is greater than number of inputs in transaction")
 	}
@@ -53,7 +49,7 @@
 
 // CalculateFee will return the amount of fees the current transaction will
 // require.
-func (tx *Tx) CalculateFee(f []*Fee) (uint64, error) {
+func (tx *Tx) CalculateFee(f *FeeQuote) (uint64, error) {
 	total := tx.TotalInputSatoshis() - tx.TotalOutputSatoshis()
 	sats, _, err := tx.change(nil, f, false)
 	if err != nil {
@@ -64,8 +60,7 @@
 
 // change will return the amount of satoshis to add to an input after fees are removed.
 // True will be returned if change has been added.
-func (tx *Tx) change(s *bscript.Script, f []*Fee, newOutput bool) (uint64, bool, error) {
->>>>>>> 248cff42
+func (tx *Tx) change(s *bscript.Script, f *FeeQuote, newOutput bool) (uint64, bool, error) {
 	inputAmount := tx.TotalInputSatoshis()
 	outputAmount := tx.TotalOutputSatoshis()
 
@@ -77,11 +72,7 @@
 
 	standardFees, err := f.Fee(FeeTypeStandard)
 	if err != nil {
-<<<<<<< HEAD
-		return errors.New("standard fees not found")
-=======
-		return 0, false, err
->>>>>>> 248cff42
+		return 0, false, errors.New("standard fees not found")
 	}
 	if !tx.canAddChange(available, standardFees) {
 		return 0, false, err
@@ -90,24 +81,13 @@
 		tx.AddOutput(&Output{Satoshis: 0, LockingScript: s})
 	}
 
-<<<<<<< HEAD
 	preSignedFeeRequired, err := tx.getPreSignedFeeRequired(f)
 	if err != nil {
-		return err
+		return 0, false, err
 	}
 	expectedUnlockingScriptFees, err := tx.getExpectedUnlockingScriptFees(f)
 	if err != nil {
-		return err
-=======
-	var preSignedFeeRequired uint64
-	if preSignedFeeRequired, err = tx.getPreSignedFeeRequired(f); err != nil {
 		return 0, false, err
-	}
-
-	var expectedUnlockingScriptFees uint64
-	if expectedUnlockingScriptFees, err = tx.getExpectedUnlockingScriptFees(f); err != nil {
-		return 0, false, err
->>>>>>> 248cff42
 	}
 
 	available -= preSignedFeeRequired + expectedUnlockingScriptFees
