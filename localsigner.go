--- conflicted
+++ resolved
@@ -8,11 +8,7 @@
 )
 
 // LocalSigner implements the Signer interface. It is used to sign a Tx locally
-<<<<<<< HEAD
 // using a bkec PrivateKey.
-=======
-// using a bec PrivateKey.
->>>>>>> 248cff42
 type LocalSigner struct {
 	PrivateKey *bec.PrivateKey
 }
