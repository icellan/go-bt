--- conflicted
+++ resolved
@@ -4,10 +4,7 @@
 	"bytes"
 	"encoding/binary"
 	"encoding/hex"
-<<<<<<< HEAD
-=======
 	"encoding/json"
->>>>>>> 7358e367
 	"errors"
 	"fmt"
 
@@ -46,16 +43,10 @@
 // DO NOT CHANGE ORDER - Optimised memory via malign
 //
 type Tx struct {
-<<<<<<< HEAD
 	inputs   []*Input
 	outputs  []*Output
 	Version  uint32
 	LockTime uint32
-=======
-	Inputs   []*Input  `json:"vin"`
-	Outputs  []*Output `json:"vout"`
-	Version  uint32    `json:"version"`
-	LockTime uint32    `json:"locktime"`
 }
 
 type txJSON struct {
@@ -74,14 +65,14 @@
 	if tx == nil {
 		return nil, errors.New("tx is nil so cannot be marshalled")
 	}
-	for i, o := range tx.Outputs {
+	for i, o := range tx.outputs {
 		o.index = i
 	}
 	txj := txJSON{
 		Version:  tx.Version,
 		LockTime: tx.LockTime,
-		Inputs:   tx.Inputs,
-		Outputs:  tx.Outputs,
+		Inputs:   tx.inputs,
+		Outputs:  tx.outputs,
 		TxID:     tx.TxID(),
 		Hash:     tx.TxID(),
 		Size:     len(tx.ToBytes()),
@@ -105,12 +96,11 @@
 		*tx = *t
 		return nil
 	}
-	tx.Inputs = txj.Inputs
-	tx.Outputs = txj.Outputs
+	tx.inputs = txj.Inputs
+	tx.outputs = txj.Outputs
 	tx.LockTime = txj.LockTime
 	tx.Version = txj.Version
 	return nil
->>>>>>> 7358e367
 }
 
 // NewTx creates a new transaction object with default values.
