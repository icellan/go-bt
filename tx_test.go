package bt_test

import (
	"context"
	"encoding/hex"
	"encoding/json"
	"fmt"
	"reflect"
	"testing"

	"github.com/libsv/go-bk/wif"
	. "github.com/libsv/go-bk/wif"
	"github.com/libsv/go-bt"
	"github.com/libsv/go-bt/bscript"
	"github.com/stretchr/testify/assert"
)

func TestNewTx(t *testing.T) {
	t.Parallel()

	t.Run("new tx, defaults", func(t *testing.T) {
		tx := bt.NewTx()
		assert.NotNil(t, tx)
		assert.IsType(t, &bt.Tx{}, tx)
		assert.Equal(t, uint32(1), tx.Version)
		assert.Equal(t, uint32(0), tx.LockTime)
		assert.Equal(t, 0, tx.InputCount())
		assert.Equal(t, 0, tx.OutputCount())
		assert.Equal(t, uint64(0), tx.TotalOutputSatoshis())
		assert.Equal(t, uint64(0), tx.TotalInputSatoshis())
	})
}

func TestNewTxFromString(t *testing.T) {
	t.Parallel()

	t.Run("valid tx no inputs", func(t *testing.T) {
		tx, err := bt.NewTxFromString("01000000000100000000000000001a006a07707265666978310c6578616d706c65206461746102133700000000")
		assert.NoError(t, err)
		assert.NotNil(t, tx)
	})

	t.Run("invalid tx", func(t *testing.T) {
		tx, err := bt.NewTxFromString("0")
		assert.Error(t, err)
		assert.Nil(t, tx)
	})

	t.Run("invalid tx - too short", func(t *testing.T) {
		tx, err := bt.NewTxFromString("000000")
		assert.Error(t, err)
		assert.Nil(t, tx)
	})

	t.Run("valid tx, 1 input, 1 output", func(t *testing.T) {
		rawTx := "02000000011ccba787d421b98904da3329b2c7336f368b62e89bc896019b5eadaa28145b9c000000004847304402205cc711985ce2a6d61eece4f9b6edd6337bad3b7eca3aa3ce59bc15620d8de2a80220410c92c48a226ba7d5a9a01105524097f673f31320d46c3b61d2378e6f05320041ffffffff01c0aff629010000001976a91418392a59fc1f76ad6a3c7ffcea20cfcb17bda9eb88ac00000000"
		tx, err := bt.NewTxFromString(rawTx)
		assert.NoError(t, err)
		assert.NotNil(t, tx)

		// Check version, locktime, inputs
		assert.Equal(t, uint32(2), tx.Version)
		assert.Equal(t, uint32(0), tx.LockTime)
		assert.Equal(t, 1, len(tx.Inputs()))

		// Create a new unlocking script
		//ptid, _ := hex.DecodeString("9c5b1428aaad5e9b0196c89be8628b366f33c7b22933da0489b921d487a7cb1c")
		i := &bt.Input{
			PreviousTxOutIndex: 0,
			SequenceNumber:     bt.DefaultSequenceNumber,
		}
		assert.NoError(t, i.PreviousTxIDAdd(tx.InputIdx(0).PreviousTxID()))
		i.UnlockingScript, err = bscript.NewFromHexString("47304402205cc711985ce2a6d61eece4f9b6edd6337bad3b7eca3aa3ce59bc15620d8de2a80220410c92c48a226ba7d5a9a01105524097f673f31320d46c3b61d2378e6f05320041")
		assert.NoError(t, err)
		assert.NotNil(t, i.UnlockingScript)

		// Check input type
		assert.Equal(t, tx.InputIdx(0), i)

		// Check output
		assert.Equal(t, 1, len(tx.Outputs()))

		// New output
		var ls *bscript.Script
		ls, err = bscript.NewFromHexString("76a91418392a59fc1f76ad6a3c7ffcea20cfcb17bda9eb88ac")
		assert.NoError(t, err)
		assert.NotNil(t, ls)

		// Check the type
		o := bt.Output{Satoshis: 4999000000, LockingScript: ls}
		assert.Equal(t, true, reflect.DeepEqual(*tx.Outputs()[0], o))
	})
}

func TestNewTxFromBytes(t *testing.T) {
	t.Parallel()

	t.Run("valid tx", func(t *testing.T) {
		rawTx := "02000000011ccba787d421b98904da3329b2c7336f368b62e89bc896019b5eadaa28145b9c0000000049483045022100c4df63202a9aa2bea5c24ebf4418d145e81712072ef744a4b108174f1ef59218022006eb54cf904707b51625f521f8ed2226f7d34b62492ebe4ddcb1c639caf16c3c41ffffffff0140420f00000000001976a91418392a59fc1f76ad6a3c7ffcea20cfcb17bda9eb88ac00000000"
		b, err := hex.DecodeString(rawTx)
		assert.NoError(t, err)

		var tx *bt.Tx
		tx, err = bt.NewTxFromBytes(b)
		assert.NoError(t, err)
		assert.NotNil(t, tx)
	})

	t.Run("invalid tx, too short", func(t *testing.T) {
		rawTx := "000000"
		b, err := hex.DecodeString(rawTx)
		assert.NoError(t, err)

		var tx *bt.Tx
		tx, err = bt.NewTxFromBytes(b)
		assert.Error(t, err)
		assert.Nil(t, tx)
	})
}

func TestTx_TxID(t *testing.T) {
	t.Parallel()

	t.Run("valid tx id", func(t *testing.T) {
		tx, err := bt.NewTxFromString("010000000193a35408b6068499e0d5abd799d3e827d9bfe70c9b75ebe209c91d2507232651000000006b483045022100c1d77036dc6cd1f3fa1214b0688391ab7f7a16cd31ea4e5a1f7a415ef167df820220751aced6d24649fa235132f1e6969e163b9400f80043a72879237dab4a1190ad412103b8b40a84123121d260f5c109bc5a46ec819c2e4002e5ba08638783bfb4e01435ffffffff02404b4c00000000001976a91404ff367be719efa79d76e4416ffb072cd53b208888acde94a905000000001976a91404d03f746652cfcb6cb55119ab473a045137d26588ac00000000")
		assert.NoError(t, err)
		assert.NotNil(t, tx)
		assert.Equal(t, "19dcf16ecc9286c3734fdae3d45d4fc4eb6b25f841131e06460f4939bba0026e", tx.TxID())
	})

	t.Run("new tx, no data, but has default tx id", func(t *testing.T) {
		tx := bt.NewTx()
		assert.NotNil(t, tx)
		assert.Equal(t, "d21633ba23f70118185227be58a63527675641ad37967e2aa461559f577aec43", tx.TxID())
	})
}

func TestVersion(t *testing.T) {
	t.Parallel()

	rawTx := "01000000014c6ec863cf3e0284b407a1a1b8138c76f98280812cb9653231f385a0305fc76f010000006b483045022100f01c1a1679c9437398d691c8497f278fa2d615efc05115688bf2c3335b45c88602201b54437e54fb53bc50545de44ea8c64e9e583952771fcc663c8687dc2638f7854121037e87bbd3b680748a74372640628a8f32d3a841ceeef6f75626ab030c1a04824fffffffff021d784500000000001976a914e9b62e25d4c6f97287dfe62f8063b79a9638c84688ac60d64f00000000001976a914bb4bca2306df66d72c6e44a470873484d8808b8888ac00000000"
	tx, err := bt.NewTxFromString(rawTx)
	assert.NoError(t, err)
	assert.NotNil(t, tx)
	assert.Equal(t, uint32(1), tx.Version)
}

func TestTx_IsCoinbase(t *testing.T) {
	t.Parallel()

	t.Run("invalid number of inputs", func(t *testing.T) {
		tx := bt.NewTx()
		assert.NotNil(t, tx)
		assert.Equal(t, false, tx.IsCoinbase())
	})

	t.Run("valid coinbase tx, 1 input", func(t *testing.T) {
		rawTx := "02000000010000000000000000000000000000000000000000000000000000000000000000ffffffff0e5101010a2f4542323030302e302fffffffff0100f2052a01000000232103db233bb9fc387d78b133ec904069d46e95ff17da657671b44afa0bc64e89ac18ac00000000"
		tx, err := bt.NewTxFromString(rawTx)
		assert.NoError(t, err)
		assert.NotNil(t, tx)

		assert.Equal(t, true, tx.IsCoinbase())
		assert.Equal(t, 1, tx.InputCount())
	})

	t.Run("valid coinbase tx", func(t *testing.T) {
		coinbaseTx := "01000000010000000000000000000000000000000000000000000000000000000000000000ffffffff4303bfea07322f53696d6f6e204f726469736820616e642053747561727420467265656d616e206d61646520746869732068617070656e2f9a46434790f7dbdea3430000ffffffff018a08ac4a000000001976a9148bf10d323ac757268eb715e613cb8e8e1d1793aa88ac00000000"
		tx, err := bt.NewTxFromString(coinbaseTx)
		assert.NoError(t, err)
		assert.NotNil(t, tx)
		assert.Equal(t, true, tx.IsCoinbase())
	})

	t.Run("tx is not a coinbase tx", func(t *testing.T) {
		coinbaseTx := "01000000014c6ec863cf3e0284b407a1a1b8138c76f98280812cb9653231f385a0305fc76f010000006b483045022100f01c1a1679c9437398d691c8497f278fa2d615efc05115688bf2c3335b45c88602201b54437e54fb53bc50545de44ea8c64e9e583952771fcc663c8687dc2638f7854121037e87bbd3b680748a74372640628a8f32d3a841ceeef6f75626ab030c1a04824fffffffff021d784500000000001976a914e9b62e25d4c6f97287dfe62f8063b79a9638c84688ac60d64f00000000001976a914bb4bca2306df66d72c6e44a470873484d8808b8888ac00000000"
		tx, err := bt.NewTxFromString(coinbaseTx)
		assert.NoError(t, err)
		assert.NotNil(t, tx)
		assert.Equal(t, false, tx.IsCoinbase())
	})

	t.Run("tx (2) is not a coinbase tx", func(t *testing.T) {
		coinbaseTx := "010000000159ef0cbb7881f2c934d6fb669f68f7c6a9c632f997152f828d1153806b7ac82b010000006b483045022100e775a21994cc6d6d6bf79d295aeea592e7b4cf8d8ecddaf67bb6626d7af82fd302201921a313de67e23a78c81dd5fe9a19322839c0ea1034b9c54e8206dea3aa9e68412103d1c02ee3522ff58df6c6287e67202a797b562fa8b5a9ed86613fe5ee48fb8821ffffffff02000000000000000011006a0e6d657461737472656d652e636f6dc9990200000000001976a914fa1b02ff7e41975d698fec6fb1b2d7e4656f8e7f88ac00000000"
		tx, err := bt.NewTxFromString(coinbaseTx)
		assert.NoError(t, err)
		assert.NotNil(t, tx)
		assert.Equal(t, false, tx.IsCoinbase())
	})
}

func TestTx_CreateTx(t *testing.T) {
	t.Parallel()

	tx := bt.NewTx()
	assert.NotNil(t, tx)

	err := tx.From(
		"3c8edde27cb9a9132c22038dac4391496be9db16fd21351565cc1006966fdad5",
		0,
		"76a914eb0bd5edba389198e73f8efabddfc61666969ff788ac",
		2000000)
	assert.NoError(t, err)

	err = tx.PayTo("n2wmGVP89x3DsLNqk3NvctfQy9m9pvt7mk", 1999942)
	assert.NoError(t, err)

	var wif *WIF
	wif, err = DecodeWIF("KznvCNc6Yf4iztSThoMH6oHWzH9EgjfodKxmeuUGPq5DEX5maspS")
	assert.NoError(t, err)
	assert.NotNil(t, wif)

	_, err = tx.SignAuto(context.Background(), &bt.LocalSigner{PrivateKey: wif.PrivKey})
	assert.NoError(t, err)
}

func TestTx_HasDataOutputs(t *testing.T) {
	t.Parallel()

	t.Run("has data outputs", func(t *testing.T) {
		tx := bt.NewTx()
		assert.NotNil(t, tx)

		err := tx.From(
			"3c8edde27cb9a9132c22038dac4391496be9db16fd21351565cc1006966fdad5",
			0,
			"76a914eb0bd5edba389198e73f8efabddfc61666969ff788ac",
			2000000)
		assert.NoError(t, err)

		err = tx.PayTo("n2wmGVP89x3DsLNqk3NvctfQy9m9pvt7mk", 1999942)
		assert.NoError(t, err)

		// Add op return data
		type OpReturnData [][]byte
		ops := OpReturnData{[]byte("prefix1"), []byte("example data"), []byte{0x13, 0x37}}

		err = tx.AddOpReturnPartsOutput(ops)
		assert.NoError(t, err)

		var wif *WIF
		wif, err = DecodeWIF("KznvCNc6Yf4iztSThoMH6oHWzH9EgjfodKxmeuUGPq5DEX5maspS")
		assert.NoError(t, err)
		assert.NotNil(t, wif)

		_, err = tx.SignAuto(context.Background(), &bt.LocalSigner{PrivateKey: wif.PrivKey})
		assert.NoError(t, err)

		assert.Equal(t, true, tx.HasDataOutputs())
	})

	t.Run("no data outputs", func(t *testing.T) {
		tx := bt.NewTx()
		assert.NotNil(t, tx)

		err := tx.From(
			"3c8edde27cb9a9132c22038dac4391496be9db16fd21351565cc1006966fdad5",
			0,
			"76a914eb0bd5edba389198e73f8efabddfc61666969ff788ac",
			2000000)
		assert.NoError(t, err)

		err = tx.PayTo("n2wmGVP89x3DsLNqk3NvctfQy9m9pvt7mk", 1999942)
		assert.NoError(t, err)

		var wif *WIF
		wif, err = DecodeWIF("KznvCNc6Yf4iztSThoMH6oHWzH9EgjfodKxmeuUGPq5DEX5maspS")
		assert.NoError(t, err)
		assert.NotNil(t, wif)

		_, err = tx.SignAuto(context.Background(), &bt.LocalSigner{PrivateKey: wif.PrivKey})
		assert.NoError(t, err)

		assert.Equal(t, false, tx.HasDataOutputs())
	})
}

<<<<<<< HEAD
func TestTx_OutputIdx(t *testing.T) {
	t.Parallel()
	tests := map[string]struct {
		tx        *bt.Tx
		idx       int
		expOutput *bt.Output
	}{
		"tx with 3 outputs and output idx 0 requested should return output": {
			tx: func() *bt.Tx {
				tx := bt.NewTx()
				assert.NoError(t, tx.PayTo("myUmQeCYxQECGHXbupe539n41u6BTBz1Eh", 1000))
				assert.NoError(t, tx.PayTo("n2wmGVP89x3DsLNqk3NvctfQy9m9pvt7mz", 1000))
				assert.NoError(t, tx.PayTo("n2wmGVP89x3DsLNqk3NvctfQy9m9pvt7mz", 1000))
				return tx
			}(),
			idx: 0,
			expOutput: &bt.Output{
				Satoshis: 1000,
				LockingScript: func() *bscript.Script {
					s, err := bscript.NewP2PKHFromAddress("myUmQeCYxQECGHXbupe539n41u6BTBz1Eh")
					assert.NoError(t, err)
					return s
				}(),
			},
		}, "tx with 3 outputs and output idx 2 requested should return output": {
			tx: func() *bt.Tx {
				tx := bt.NewTx()
				assert.NoError(t, tx.PayTo("myUmQeCYxQECGHXbupe539n41u6BTBz1Eh", 1000))
				assert.NoError(t, tx.PayTo("n2wmGVP89x3DsLNqk3NvctfQy9m9pvt7mz", 1000))
				assert.NoError(t, tx.PayTo("mywmGVP89x3DsLNqk3NvctfQy9m9pvt7mz", 1000))
				return tx
			}(),
			idx: 2,
			expOutput: &bt.Output{
				Satoshis: 1000,
				LockingScript: func() *bscript.Script {
					s, err := bscript.NewP2PKHFromAddress("mywmGVP89x3DsLNqk3NvctfQy9m9pvt7mz")
					assert.NoError(t, err)
					return s
				}(),
			},
		}, "tx with 3 outputs and output idx 5 requested should return nil": {
			tx: func() *bt.Tx {
				tx := bt.NewTx()
				assert.NoError(t, tx.PayTo("myUmQeCYxQECGHXbupe539n41u6BTBz1Eh", 1000))
				assert.NoError(t, tx.PayTo("n2wmGVP89x3DsLNqk3NvctfQy9m9pvt7mz", 1000))
				assert.NoError(t, tx.PayTo("mywmGVP89x3DsLNqk3NvctfQy9m9pvt7mz", 1000))
				return tx
			}(),
			idx:       5,
			expOutput: nil,
		}, "tx with 0 outputs and output idx 5 requested should return nil": {
			tx: func() *bt.Tx {
				return bt.NewTx()
			}(),
			idx:       5,
			expOutput: nil,
		},
	}
	for name, test := range tests {
		t.Run(name, func(t *testing.T) {
			o := test.tx.OutputIdx(test.idx)
			assert.Equal(t, test.expOutput, o)
		})
	}
}

func TestTx_InputIdx(t *testing.T) {
	t.Parallel()
	tests := map[string]struct {
		tx       *bt.Tx
		idx      int
		expInput *bt.Input
	}{
		"tx with 3 inputs and input idx 0 requested should return correct input": {
=======
func TestTx_ToJson(t *testing.T) {
	tx, _ := bt.NewTxFromString("0100000001abad53d72f342dd3f338e5e3346b492440f8ea821f8b8800e318f461cc5ea5a2010000006a4730440220042edc1302c5463e8397120a56b28ea381c8f7f6d9bdc1fee5ebca00c84a76e2022077069bbdb7ed701c4977b7db0aba80d41d4e693112256660bb5d674599e390cf41210294639d6e4249ea381c2e077e95c78fc97afe47a52eb24e1b1595cd3fdd0afdf8ffffffff02000000000000000008006a0548656c6c6f7f030000000000001976a914b85524abf8202a961b847a3bd0bc89d3d4d41cc588ac00000000")

	bb, err := json.MarshalIndent(tx, "", "\t")
	assert.NoError(t, err)
	fmt.Println(string(bb))
}

func TestTx_JSON(t *testing.T) {
	tests := map[string]struct {
		tx  *bt.Tx
		err error
	}{
		"standard tx should marshal and unmarshall correctly": {
>>>>>>> 7358e367
			tx: func() *bt.Tx {
				tx := bt.NewTx()
				assert.NoError(t, tx.From(
					"3c8edde27cb9a9132c22038dac4391496be9db16fd21351565cc1006966fdad5",
					0,
					"76a914eb0bd5edba389198e73f8efabddfc61666969ff788ac",
<<<<<<< HEAD
					1000))
				assert.NoError(t, tx.From(
					"3c8edde27cb9a9132c22038dac4391496be9db16fd21351565cc1006966fdad5",
					0,
					"76a914eb0bd5edba389198e73f8efabddfc61666969ff788ac",
					2000000))
				assert.NoError(t, tx.From(
					"3c8edde27cb9a9132c22038dac4391496be9db16fd21351565cc1006966fdad5",
					0,
					"76a914eb0bd5edba389198e73f8efabddfc61666969ff788ac",
					2000000))
				return tx
			}(),
			idx: 0,
			expInput: func() *bt.Input {
				in := &bt.Input{
					PreviousTxSatoshis: 1000,
					PreviousTxScript: func() *bscript.Script {
						b, err := bscript.NewFromHexString("76a914eb0bd5edba389198e73f8efabddfc61666969ff788ac")
						assert.NoError(t, err)
						return b
					}(),
					PreviousTxOutIndex: 0,
					SequenceNumber:     bt.DefaultSequenceNumber,
				}
				_ = in.PreviousTxIDAddStr("3c8edde27cb9a9132c22038dac4391496be9db16fd21351565cc1006966fdad5")
				return in
			}(),
		}, "tx with 3 outputs and output idx 2 requested should return output": {
=======
					2000000))
				assert.NoError(t, tx.PayTo("n2wmGVP89x3DsLNqk3NvctfQy9m9pvt7mk", 1000))
				var wif *WIF
				wif, err := DecodeWIF("KznvCNc6Yf4iztSThoMH6oHWzH9EgjfodKxmeuUGPq5DEX5maspS")
				assert.NoError(t, err)
				assert.NotNil(t, wif)

				_, err = tx.SignAuto(context.Background(), &bt.LocalSigner{PrivateKey: wif.PrivKey})
				assert.NoError(t, err)
				return tx
			}(),
		}, "data tx should marshall correctly": {
>>>>>>> 7358e367
			tx: func() *bt.Tx {
				tx := bt.NewTx()
				assert.NoError(t, tx.From(
					"3c8edde27cb9a9132c22038dac4391496be9db16fd21351565cc1006966fdad5",
					0,
					"76a914eb0bd5edba389198e73f8efabddfc61666969ff788ac",
<<<<<<< HEAD
					1000))
				assert.NoError(t, tx.From(
					"3c8edde27cb9a9132c22038dac4391496be9db16fd21351565cc1006966fdad5",
					0,
					"76a914eb0bd5edba389198e73f8efabddfc61666969ff788ac",
					2000000))
				assert.NoError(t, tx.From(
					"3c8edde27cb9a9132c22038dac4391496be9db16fd21351565cc1006966fdac4",
					0,
					"76a914eb0bd5edba389198e73f8efabddfc61666969ff788ac",
					999))
				return tx
			}(),
			idx: 2,
			expInput: func() *bt.Input {
				in := &bt.Input{
					PreviousTxSatoshis: 999,
					PreviousTxScript: func() *bscript.Script {
						b, err := bscript.NewFromHexString("76a914eb0bd5edba389198e73f8efabddfc61666969ff788ac")
						assert.NoError(t, err)
						return b
					}(),
					PreviousTxOutIndex: 0,
					SequenceNumber:     bt.DefaultSequenceNumber,
				}
				_ = in.PreviousTxIDAddStr("3c8edde27cb9a9132c22038dac4391496be9db16fd21351565cc1006966fdac4")
				return in
			}(),
		}, "tx with 3 outputs and output idx 5 requested should return nil": {
=======
					2000000))
				assert.NoError(t, tx.PayTo("n2wmGVP89x3DsLNqk3NvctfQy9m9pvt7mk", 1000))
				var wif *WIF
				wif, err := DecodeWIF("KznvCNc6Yf4iztSThoMH6oHWzH9EgjfodKxmeuUGPq5DEX5maspS")
				assert.NoError(t, err)
				assert.NotNil(t, wif)
				s := &bscript.Script{}
				assert.NoError(t, s.AppendPushDataString("test"))
				tx.AddOutput(&bt.Output{
					LockingScript: s,
				})
				_, err = tx.SignAuto(context.Background(), &bt.LocalSigner{PrivateKey: wif.PrivKey})
				assert.NoError(t, err)
				return tx
			}(),
		},
	}
	for name, test := range tests {
		t.Run(name, func(t *testing.T) {
			bb, err := json.Marshal(test.tx)
			assert.NoError(t, err)
			if err != nil {
				return
			}
			var tx *bt.Tx
			assert.NoError(t, json.Unmarshal(bb, &tx))
			assert.Equal(t, test.tx.String(), tx.String())
		})
	}
}

func TestTx_MarshallJSON(t *testing.T) {
	tests := map[string]struct {
		tx      *bt.Tx
		expJSON string
	}{
		"transaction with 1 input 1 p2pksh output 1 data output should create valid json": {
			tx: func() *bt.Tx {
				tx, err := bt.NewTxFromString("0100000001abad53d72f342dd3f338e5e3346b492440f8ea821f8b8800e318f461cc5ea5a2010000006a4730440220042edc1302c5463e8397120a56b28ea381c8f7f6d9bdc1fee5ebca00c84a76e2022077069bbdb7ed701c4977b7db0aba80d41d4e693112256660bb5d674599e390cf41210294639d6e4249ea381c2e077e95c78fc97afe47a52eb24e1b1595cd3fdd0afdf8ffffffff02000000000000000008006a0548656c6c6f7f030000000000001976a914b85524abf8202a961b847a3bd0bc89d3d4d41cc588ac00000000")
				assert.NoError(t, err)
				return tx
			}(),
			expJSON: `{
	"version": 1,
	"locktime": 0,
	"txid": "aec245f27b7640c8b1865045107731bfb848115c573f7da38166074b1c9e475d",
	"hash": "aec245f27b7640c8b1865045107731bfb848115c573f7da38166074b1c9e475d",
	"size": 208,
	"hex": "0100000001abad53d72f342dd3f338e5e3346b492440f8ea821f8b8800e318f461cc5ea5a2010000006a4730440220042edc1302c5463e8397120a56b28ea381c8f7f6d9bdc1fee5ebca00c84a76e2022077069bbdb7ed701c4977b7db0aba80d41d4e693112256660bb5d674599e390cf41210294639d6e4249ea381c2e077e95c78fc97afe47a52eb24e1b1595cd3fdd0afdf8ffffffff02000000000000000008006a0548656c6c6f7f030000000000001976a914b85524abf8202a961b847a3bd0bc89d3d4d41cc588ac00000000",
	"vin": [
		{
			"unlockingScript": {
				"asm": "30440220042edc1302c5463e8397120a56b28ea381c8f7f6d9bdc1fee5ebca00c84a76e2022077069bbdb7ed701c4977b7db0aba80d41d4e693112256660bb5d674599e390cf41 0294639d6e4249ea381c2e077e95c78fc97afe47a52eb24e1b1595cd3fdd0afdf8",
				"hex": "4730440220042edc1302c5463e8397120a56b28ea381c8f7f6d9bdc1fee5ebca00c84a76e2022077069bbdb7ed701c4977b7db0aba80d41d4e693112256660bb5d674599e390cf41210294639d6e4249ea381c2e077e95c78fc97afe47a52eb24e1b1595cd3fdd0afdf8"
			},
			"txid": "a2a55ecc61f418e300888b1f82eaf84024496b34e3e538f3d32d342fd753adab",
			"vout": 1,
			"sequence": 4294967295
		}
	],
	"vout": [
		{
			"value": 0,
			"satoshis": 0,
			"n": 0,
			"lockingScript": {
				"asm": "OP_FALSE OP_RETURN 48656c6c6f",
				"hex": "006a0548656c6c6f",
				"type": "nulldata"
			}
		},
		{
			"value": 0.00000895,
			"satoshis": 895,
			"n": 1,
			"lockingScript": {
				"asm": "OP_DUP OP_HASH160 b85524abf8202a961b847a3bd0bc89d3d4d41cc5 OP_EQUALVERIFY OP_CHECKSIG",
				"hex": "76a914b85524abf8202a961b847a3bd0bc89d3d4d41cc588ac",
				"reqSigs": 1,
				"type": "pubkeyhash"
			}
		}
	]
}`,
		}, "transaction with multiple inputs": {
>>>>>>> 7358e367
			tx: func() *bt.Tx {
				tx := bt.NewTx()
				assert.NoError(t, tx.From(
					"3c8edde27cb9a9132c22038dac4391496be9db16fd21351565cc1006966fdad5",
					0,
					"76a914eb0bd5edba389198e73f8efabddfc61666969ff788ac",
<<<<<<< HEAD
					1000))
				assert.NoError(t, tx.From(
					"3c8edde27cb9a9132c22038dac4391496be9db16fd21351565cc1006966fdad5",
					0,
					"76a914eb0bd5edba389198e73f8efabddfc61666969ff788ac",
					2000000))
				assert.NoError(t, tx.From(
					"3c8edde27cb9a9132c22038dac4391496be9db16fd21351565cc1006966fdad5",
					0,
					"76a914eb0bd5edba389198e73f8efabddfc61666969ff788ac",
					999))
				return tx
			}(),
			idx:      5,
			expInput: nil,
		}, "tx with 0 outputs and output idx 5 requested should return nil": {
			tx: func() *bt.Tx {
				return bt.NewTx()
			}(),
			idx:      5,
			expInput: nil,
=======
					10000))
				assert.NoError(t, tx.From(
					"3c8edde27cb9a9132c22038dac4391496be9db16fd21351565cc1006966fdad5",
					2,
					"76a914eb0bd5edba389198e73f8efabddfc61666969ff788ac",
					10000))
				assert.NoError(t, tx.From(
					"3c8edde27cb9a9132c22038dac4391496be9db16fd21351565cc1006966fdad5",
					114,
					"76a914eb0bd5edba389198e73f8efabddfc61666969ff788ac",
					10000))
				assert.NoError(t, tx.PayTo("n2wmGVP89x3DsLNqk3NvctfQy9m9pvt7mk", 1000))
				var w *wif.WIF
				w, err := wif.DecodeWIF("KznvCNc6Yf4iztSThoMH6oHWzH9EgjfodKxmeuUGPq5DEX5maspS")
				assert.NoError(t, err)
				assert.NotNil(t, w)
				_, err = tx.SignAuto(context.Background(), &bt.LocalSigner{PrivateKey: w.PrivKey})
				assert.NoError(t, err)
				return tx
			}(),
			expJSON: `{
	"version": 1,
	"locktime": 0,
	"txid": "41741af6fb64839c69f2385987eb3770c55c42eb6f7900fa2af9d667c42ceb20",
	"hash": "41741af6fb64839c69f2385987eb3770c55c42eb6f7900fa2af9d667c42ceb20",
	"size": 486,
	"hex": "0100000003d5da6f960610cc65153521fd16dbe96b499143ac8d03222c13a9b97ce2dd8e3c000000006b48304502210081214df575da1e9378f1d5a29dfd6811e93466a7222fb010b7c50dd2d44d7f2e0220399bb396336d2e294049e7db009926b1b30018ac834ee0cbca20b9d99f488038412102798913bc057b344de675dac34faafe3dc2f312c758cd9068209f810877306d66ffffffffd5da6f960610cc65153521fd16dbe96b499143ac8d03222c13a9b97ce2dd8e3c0200000069463043021f7059426d6aeb7d74275e52819a309b2bf903bd18b2b4d942d0e8e037681df702203f851f8a45aabfefdca5822f457609600f5d12a173adc09c6e7e2d4fdff7620a412102798913bc057b344de675dac34faafe3dc2f312c758cd9068209f810877306d66ffffffffd5da6f960610cc65153521fd16dbe96b499143ac8d03222c13a9b97ce2dd8e3c720000006b483045022100e7b3837f2818fe00a05293e0f90e9005d59b0c5c8890f22bd31c36190a9b55e9022027de4b77b78139ea21b9fd30876a447bbf29662bd19d7914028c607bccd772e4412102798913bc057b344de675dac34faafe3dc2f312c758cd9068209f810877306d66ffffffff01e8030000000000001976a914eb0bd5edba389198e73f8efabddfc61666969ff788ac00000000",
	"vin": [
		{
			"unlockingScript": {
				"asm": "304502210081214df575da1e9378f1d5a29dfd6811e93466a7222fb010b7c50dd2d44d7f2e0220399bb396336d2e294049e7db009926b1b30018ac834ee0cbca20b9d99f48803841 02798913bc057b344de675dac34faafe3dc2f312c758cd9068209f810877306d66",
				"hex": "48304502210081214df575da1e9378f1d5a29dfd6811e93466a7222fb010b7c50dd2d44d7f2e0220399bb396336d2e294049e7db009926b1b30018ac834ee0cbca20b9d99f488038412102798913bc057b344de675dac34faafe3dc2f312c758cd9068209f810877306d66"
			},
			"txid": "3c8edde27cb9a9132c22038dac4391496be9db16fd21351565cc1006966fdad5",
			"vout": 0,
			"sequence": 4294967295
		},
		{
			"unlockingScript": {
				"asm": "3043021f7059426d6aeb7d74275e52819a309b2bf903bd18b2b4d942d0e8e037681df702203f851f8a45aabfefdca5822f457609600f5d12a173adc09c6e7e2d4fdff7620a41 02798913bc057b344de675dac34faafe3dc2f312c758cd9068209f810877306d66",
				"hex": "463043021f7059426d6aeb7d74275e52819a309b2bf903bd18b2b4d942d0e8e037681df702203f851f8a45aabfefdca5822f457609600f5d12a173adc09c6e7e2d4fdff7620a412102798913bc057b344de675dac34faafe3dc2f312c758cd9068209f810877306d66"
			},
			"txid": "3c8edde27cb9a9132c22038dac4391496be9db16fd21351565cc1006966fdad5",
			"vout": 2,
			"sequence": 4294967295
		},
		{
			"unlockingScript": {
				"asm": "3045022100e7b3837f2818fe00a05293e0f90e9005d59b0c5c8890f22bd31c36190a9b55e9022027de4b77b78139ea21b9fd30876a447bbf29662bd19d7914028c607bccd772e441 02798913bc057b344de675dac34faafe3dc2f312c758cd9068209f810877306d66",
				"hex": "483045022100e7b3837f2818fe00a05293e0f90e9005d59b0c5c8890f22bd31c36190a9b55e9022027de4b77b78139ea21b9fd30876a447bbf29662bd19d7914028c607bccd772e4412102798913bc057b344de675dac34faafe3dc2f312c758cd9068209f810877306d66"
			},
			"txid": "3c8edde27cb9a9132c22038dac4391496be9db16fd21351565cc1006966fdad5",
			"vout": 114,
			"sequence": 4294967295
		}
	],
	"vout": [
		{
			"value": 0.00001,
			"satoshis": 1000,
			"n": 0,
			"lockingScript": {
				"asm": "OP_DUP OP_HASH160 eb0bd5edba389198e73f8efabddfc61666969ff7 OP_EQUALVERIFY OP_CHECKSIG",
				"hex": "76a914eb0bd5edba389198e73f8efabddfc61666969ff788ac",
				"reqSigs": 1,
				"type": "pubkeyhash"
			}
		}
	]
}`,
>>>>>>> 7358e367
		},
	}
	for name, test := range tests {
		t.Run(name, func(t *testing.T) {
<<<<<<< HEAD
			o := test.tx.InputIdx(test.idx)
			assert.Equal(t, test.expInput, o)
		})
	}
}

func Test_IsValidTxID(t *testing.T) {
	t.Parallel()
	tests := map[string]struct {
		txid string
		exp  bool
	}{
		"valid txID should return true": {
			txid: "a2a55ecc61f418e300888b1f82eaf84024496b34e3e538f3d32d342fd753adab",
			exp:  true,
		},
		"invalid txID should return false": {
			txid: "a2a55ecc61f418e300888b1f82eaf84024496b34e3e538f3d32d342fd753adZZ",
			exp:  false,
		}, "empty txID should return false": {
			txid: "",
			exp:  false,
=======
			bb, err := json.MarshalIndent(test.tx, "", "\t")
			assert.NoError(t, err)
			assert.Equal(t, test.expJSON, string(bb))
		})
	}
}

func TestTx_UnmarshalJSON(t *testing.T) {
	t.Parallel()
	tests := map[string]struct {
		json  string
		expTX *bt.Tx
	}{
		"our json with hex should map correctly": {
			json: `{
				"version": 1,
				"locktime": 0,
				"txid": "aec245f27b7640c8b1865045107731bfb848115c573f7da38166074b1c9e475d",
				"hash": "aec245f27b7640c8b1865045107731bfb848115c573f7da38166074b1c9e475d",
				"size": 208,
				"hex": "0100000001abad53d72f342dd3f338e5e3346b492440f8ea821f8b8800e318f461cc5ea5a2010000006a4730440220042edc1302c5463e8397120a56b28ea381c8f7f6d9bdc1fee5ebca00c84a76e2022077069bbdb7ed701c4977b7db0aba80d41d4e693112256660bb5d674599e390cf41210294639d6e4249ea381c2e077e95c78fc97afe47a52eb24e1b1595cd3fdd0afdf8ffffffff02000000000000000008006a0548656c6c6f7f030000000000001976a914b85524abf8202a961b847a3bd0bc89d3d4d41cc588ac00000000",
				"vin": [
			{
				"unlockingScript": {
				"asm": "30440220042edc1302c5463e8397120a56b28ea381c8f7f6d9bdc1fee5ebca00c84a76e2022077069bbdb7ed701c4977b7db0aba80d41d4e693112256660bb5d674599e390cf41 0294639d6e4249ea381c2e077e95c78fc97afe47a52eb24e1b1595cd3fdd0afdf8",
				"hex": "4730440220042edc1302c5463e8397120a56b28ea381c8f7f6d9bdc1fee5ebca00c84a76e2022077069bbdb7ed701c4977b7db0aba80d41d4e693112256660bb5d674599e390cf41210294639d6e4249ea381c2e077e95c78fc97afe47a52eb24e1b1595cd3fdd0afdf8"
			},
				"txid": "a2a55ecc61f418e300888b1f82eaf84024496b34e3e538f3d32d342fd753adab",
				"vout": 1,
				"sequence": 4294967295
			}
			],
				"vout": [
			{
				"value": 0,
				"satoshis": 0,
				"n": 0,
				"lockingScript": {
				"asm": "OP_FALSE OP_RETURN 48656c6c6f",
				"hex": "006a0548656c6c6f",
				"type": "nulldata"
			}
			},
			{
				"value": 0.00000895,
				"satoshis": 895,
				"n": 1,
				"lockingScript": {
				"asm": "OP_DUP OP_HASH160 b85524abf8202a961b847a3bd0bc89d3d4d41cc5 OP_EQUALVERIFY OP_CHECKSIG",
				"hex": "76a914b85524abf8202a961b847a3bd0bc89d3d4d41cc588ac",
				"reqSigs": 1,
				"type": "pubkeyhash"
			}
			}
			]
			}`,
			expTX: func() *bt.Tx {
				tx, err := bt.NewTxFromString("0100000001abad53d72f342dd3f338e5e3346b492440f8ea821f8b8800e318f461cc5ea5a2010000006a4730440220042edc1302c5463e8397120a56b28ea381c8f7f6d9bdc1fee5ebca00c84a76e2022077069bbdb7ed701c4977b7db0aba80d41d4e693112256660bb5d674599e390cf41210294639d6e4249ea381c2e077e95c78fc97afe47a52eb24e1b1595cd3fdd0afdf8ffffffff02000000000000000008006a0548656c6c6f7f030000000000001976a914b85524abf8202a961b847a3bd0bc89d3d4d41cc588ac00000000")
				assert.NoError(t, err)
				return tx
			}(),
		}, "ONLY hex should map correctly": {
			json: `{
				"hex": "0100000001abad53d72f342dd3f338e5e3346b492440f8ea821f8b8800e318f461cc5ea5a2010000006a4730440220042edc1302c5463e8397120a56b28ea381c8f7f6d9bdc1fee5ebca00c84a76e2022077069bbdb7ed701c4977b7db0aba80d41d4e693112256660bb5d674599e390cf41210294639d6e4249ea381c2e077e95c78fc97afe47a52eb24e1b1595cd3fdd0afdf8ffffffff02000000000000000008006a0548656c6c6f7f030000000000001976a914b85524abf8202a961b847a3bd0bc89d3d4d41cc588ac00000000"
			}`,
			expTX: func() *bt.Tx {
				tx, err := bt.NewTxFromString("0100000001abad53d72f342dd3f338e5e3346b492440f8ea821f8b8800e318f461cc5ea5a2010000006a4730440220042edc1302c5463e8397120a56b28ea381c8f7f6d9bdc1fee5ebca00c84a76e2022077069bbdb7ed701c4977b7db0aba80d41d4e693112256660bb5d674599e390cf41210294639d6e4249ea381c2e077e95c78fc97afe47a52eb24e1b1595cd3fdd0afdf8ffffffff02000000000000000008006a0548656c6c6f7f030000000000001976a914b85524abf8202a961b847a3bd0bc89d3d4d41cc588ac00000000")
				assert.NoError(t, err)
				return tx
			}(),
		}, "Node json with hex should map correctly": {
			json: `{
				"version": 1,
				"locktime": 0,
				"txid": "aec245f27b7640c8b1865045107731bfb848115c573f7da38166074b1c9e475d",
				"hash": "aec245f27b7640c8b1865045107731bfb848115c573f7da38166074b1c9e475d",
				"size": 208,
				"hex": "0100000001abad53d72f342dd3f338e5e3346b492440f8ea821f8b8800e318f461cc5ea5a2010000006a4730440220042edc1302c5463e8397120a56b28ea381c8f7f6d9bdc1fee5ebca00c84a76e2022077069bbdb7ed701c4977b7db0aba80d41d4e693112256660bb5d674599e390cf41210294639d6e4249ea381c2e077e95c78fc97afe47a52eb24e1b1595cd3fdd0afdf8ffffffff02000000000000000008006a0548656c6c6f7f030000000000001976a914b85524abf8202a961b847a3bd0bc89d3d4d41cc588ac00000000",
				"vin": [
			{
				"scriptSig": {
				"asm": "30440220042edc1302c5463e8397120a56b28ea381c8f7f6d9bdc1fee5ebca00c84a76e2022077069bbdb7ed701c4977b7db0aba80d41d4e693112256660bb5d674599e390cf41 0294639d6e4249ea381c2e077e95c78fc97afe47a52eb24e1b1595cd3fdd0afdf8",
				"hex": "4730440220042edc1302c5463e8397120a56b28ea381c8f7f6d9bdc1fee5ebca00c84a76e2022077069bbdb7ed701c4977b7db0aba80d41d4e693112256660bb5d674599e390cf41210294639d6e4249ea381c2e077e95c78fc97afe47a52eb24e1b1595cd3fdd0afdf8"
			},
				"txid": "a2a55ecc61f418e300888b1f82eaf84024496b34e3e538f3d32d342fd753adab",
				"vout": 1,
				"sequence": 4294967295
			}
			],
				"vout": [
			{
				"value": 0,
				"n": 0,
				"scriptPubKey": {
				"asm": "OP_FALSE OP_RETURN 48656c6c6f",
				"hex": "006a0548656c6c6f",
				"type": "nulldata"
			}
			},
			{
				"value": 0.00000895,
				"n": 1,
				"scriptPubKey": {
				"asm": "OP_DUP OP_HASH160 b85524abf8202a961b847a3bd0bc89d3d4d41cc5 OP_EQUALVERIFY OP_CHECKSIG",
				"hex": "76a914b85524abf8202a961b847a3bd0bc89d3d4d41cc588ac",
				"reqSigs": 1,
				"type": "pubkeyhash"
			}
			}
			]
			}`,
			expTX: func() *bt.Tx {
				tx, err := bt.NewTxFromString("0100000001abad53d72f342dd3f338e5e3346b492440f8ea821f8b8800e318f461cc5ea5a2010000006a4730440220042edc1302c5463e8397120a56b28ea381c8f7f6d9bdc1fee5ebca00c84a76e2022077069bbdb7ed701c4977b7db0aba80d41d4e693112256660bb5d674599e390cf41210294639d6e4249ea381c2e077e95c78fc97afe47a52eb24e1b1595cd3fdd0afdf8ffffffff02000000000000000008006a0548656c6c6f7f030000000000001976a914b85524abf8202a961b847a3bd0bc89d3d4d41cc588ac00000000")
				assert.NoError(t, err)
				return tx
			}(),
		}, "Node json without hex should map correctly": {
			json: `{
	"version": 1,
	"locktime": 0,
	"txid": "aec245f27b7640c8b1865045107731bfb848115c573f7da38166074b1c9e475d",
	"hash": "aec245f27b7640c8b1865045107731bfb848115c573f7da38166074b1c9e475d",
	"size": 208,
	"vin": [{
		"scriptSig": {
			"asm": "30440220042edc1302c5463e8397120a56b28ea381c8f7f6d9bdc1fee5ebca00c84a76e2022077069bbdb7ed701c4977b7db0aba80d41d4e693112256660bb5d674599e390cf41 0294639d6e4249ea381c2e077e95c78fc97afe47a52eb24e1b1595cd3fdd0afdf8",
			"hex": "4730440220042edc1302c5463e8397120a56b28ea381c8f7f6d9bdc1fee5ebca00c84a76e2022077069bbdb7ed701c4977b7db0aba80d41d4e693112256660bb5d674599e390cf41210294639d6e4249ea381c2e077e95c78fc97afe47a52eb24e1b1595cd3fdd0afdf8"
		},
		"txid": "a2a55ecc61f418e300888b1f82eaf84024496b34e3e538f3d32d342fd753adab",
		"vout": 1,
		"sequence": 4294967295
	}],
	"vout": [{
			"value": 0,
			"n": 0,
			"scriptPubKey": {
				"asm": "OP_FALSE OP_RETURN 48656c6c6f",
				"hex": "006a0548656c6c6f",
				"type": "nulldata"
			}
		},
		{
			"value": 0.00000895,
			"n": 1,
			"scriptPubKey": {
				"asm": "OP_DUP OP_HASH160 b85524abf8202a961b847a3bd0bc89d3d4d41cc5 OP_EQUALVERIFY OP_CHECKSIG",
				"hex": "76a914b85524abf8202a961b847a3bd0bc89d3d4d41cc588ac",
				"reqSigs": 1,
				"type": "pubkeyhash"
			}
		}
	]
}`,
			expTX: func() *bt.Tx {
				tx, err := bt.NewTxFromString("0100000001abad53d72f342dd3f338e5e3346b492440f8ea821f8b8800e318f461cc5ea5a2010000006a4730440220042edc1302c5463e8397120a56b28ea381c8f7f6d9bdc1fee5ebca00c84a76e2022077069bbdb7ed701c4977b7db0aba80d41d4e693112256660bb5d674599e390cf41210294639d6e4249ea381c2e077e95c78fc97afe47a52eb24e1b1595cd3fdd0afdf8ffffffff02000000000000000008006a0548656c6c6f7f030000000000001976a914b85524abf8202a961b847a3bd0bc89d3d4d41cc588ac00000000")
				assert.NoError(t, err)
				return tx
			}(),
>>>>>>> 7358e367
		},
	}
	for name, test := range tests {
		t.Run(name, func(t *testing.T) {
<<<<<<< HEAD
			bb, _ := hex.DecodeString(test.txid)
			assert.Equal(t, test.exp, bt.IsValidTxID(bb))
=======
			var tx *bt.Tx
			err := json.Unmarshal([]byte(test.json), &tx)
			assert.NoError(t, err)
			assert.Equal(t, test.expTX, tx)
>>>>>>> 7358e367
		})
	}
}<|MERGE_RESOLUTION|>--- conflicted
+++ resolved
@@ -275,83 +275,6 @@
 	})
 }
 
-<<<<<<< HEAD
-func TestTx_OutputIdx(t *testing.T) {
-	t.Parallel()
-	tests := map[string]struct {
-		tx        *bt.Tx
-		idx       int
-		expOutput *bt.Output
-	}{
-		"tx with 3 outputs and output idx 0 requested should return output": {
-			tx: func() *bt.Tx {
-				tx := bt.NewTx()
-				assert.NoError(t, tx.PayTo("myUmQeCYxQECGHXbupe539n41u6BTBz1Eh", 1000))
-				assert.NoError(t, tx.PayTo("n2wmGVP89x3DsLNqk3NvctfQy9m9pvt7mz", 1000))
-				assert.NoError(t, tx.PayTo("n2wmGVP89x3DsLNqk3NvctfQy9m9pvt7mz", 1000))
-				return tx
-			}(),
-			idx: 0,
-			expOutput: &bt.Output{
-				Satoshis: 1000,
-				LockingScript: func() *bscript.Script {
-					s, err := bscript.NewP2PKHFromAddress("myUmQeCYxQECGHXbupe539n41u6BTBz1Eh")
-					assert.NoError(t, err)
-					return s
-				}(),
-			},
-		}, "tx with 3 outputs and output idx 2 requested should return output": {
-			tx: func() *bt.Tx {
-				tx := bt.NewTx()
-				assert.NoError(t, tx.PayTo("myUmQeCYxQECGHXbupe539n41u6BTBz1Eh", 1000))
-				assert.NoError(t, tx.PayTo("n2wmGVP89x3DsLNqk3NvctfQy9m9pvt7mz", 1000))
-				assert.NoError(t, tx.PayTo("mywmGVP89x3DsLNqk3NvctfQy9m9pvt7mz", 1000))
-				return tx
-			}(),
-			idx: 2,
-			expOutput: &bt.Output{
-				Satoshis: 1000,
-				LockingScript: func() *bscript.Script {
-					s, err := bscript.NewP2PKHFromAddress("mywmGVP89x3DsLNqk3NvctfQy9m9pvt7mz")
-					assert.NoError(t, err)
-					return s
-				}(),
-			},
-		}, "tx with 3 outputs and output idx 5 requested should return nil": {
-			tx: func() *bt.Tx {
-				tx := bt.NewTx()
-				assert.NoError(t, tx.PayTo("myUmQeCYxQECGHXbupe539n41u6BTBz1Eh", 1000))
-				assert.NoError(t, tx.PayTo("n2wmGVP89x3DsLNqk3NvctfQy9m9pvt7mz", 1000))
-				assert.NoError(t, tx.PayTo("mywmGVP89x3DsLNqk3NvctfQy9m9pvt7mz", 1000))
-				return tx
-			}(),
-			idx:       5,
-			expOutput: nil,
-		}, "tx with 0 outputs and output idx 5 requested should return nil": {
-			tx: func() *bt.Tx {
-				return bt.NewTx()
-			}(),
-			idx:       5,
-			expOutput: nil,
-		},
-	}
-	for name, test := range tests {
-		t.Run(name, func(t *testing.T) {
-			o := test.tx.OutputIdx(test.idx)
-			assert.Equal(t, test.expOutput, o)
-		})
-	}
-}
-
-func TestTx_InputIdx(t *testing.T) {
-	t.Parallel()
-	tests := map[string]struct {
-		tx       *bt.Tx
-		idx      int
-		expInput *bt.Input
-	}{
-		"tx with 3 inputs and input idx 0 requested should return correct input": {
-=======
 func TestTx_ToJson(t *testing.T) {
 	tx, _ := bt.NewTxFromString("0100000001abad53d72f342dd3f338e5e3346b492440f8ea821f8b8800e318f461cc5ea5a2010000006a4730440220042edc1302c5463e8397120a56b28ea381c8f7f6d9bdc1fee5ebca00c84a76e2022077069bbdb7ed701c4977b7db0aba80d41d4e693112256660bb5d674599e390cf41210294639d6e4249ea381c2e077e95c78fc97afe47a52eb24e1b1595cd3fdd0afdf8ffffffff02000000000000000008006a0548656c6c6f7f030000000000001976a914b85524abf8202a961b847a3bd0bc89d3d4d41cc588ac00000000")
 
@@ -366,44 +289,12 @@
 		err error
 	}{
 		"standard tx should marshal and unmarshall correctly": {
->>>>>>> 7358e367
 			tx: func() *bt.Tx {
 				tx := bt.NewTx()
 				assert.NoError(t, tx.From(
 					"3c8edde27cb9a9132c22038dac4391496be9db16fd21351565cc1006966fdad5",
 					0,
 					"76a914eb0bd5edba389198e73f8efabddfc61666969ff788ac",
-<<<<<<< HEAD
-					1000))
-				assert.NoError(t, tx.From(
-					"3c8edde27cb9a9132c22038dac4391496be9db16fd21351565cc1006966fdad5",
-					0,
-					"76a914eb0bd5edba389198e73f8efabddfc61666969ff788ac",
-					2000000))
-				assert.NoError(t, tx.From(
-					"3c8edde27cb9a9132c22038dac4391496be9db16fd21351565cc1006966fdad5",
-					0,
-					"76a914eb0bd5edba389198e73f8efabddfc61666969ff788ac",
-					2000000))
-				return tx
-			}(),
-			idx: 0,
-			expInput: func() *bt.Input {
-				in := &bt.Input{
-					PreviousTxSatoshis: 1000,
-					PreviousTxScript: func() *bscript.Script {
-						b, err := bscript.NewFromHexString("76a914eb0bd5edba389198e73f8efabddfc61666969ff788ac")
-						assert.NoError(t, err)
-						return b
-					}(),
-					PreviousTxOutIndex: 0,
-					SequenceNumber:     bt.DefaultSequenceNumber,
-				}
-				_ = in.PreviousTxIDAddStr("3c8edde27cb9a9132c22038dac4391496be9db16fd21351565cc1006966fdad5")
-				return in
-			}(),
-		}, "tx with 3 outputs and output idx 2 requested should return output": {
-=======
 					2000000))
 				assert.NoError(t, tx.PayTo("n2wmGVP89x3DsLNqk3NvctfQy9m9pvt7mk", 1000))
 				var wif *WIF
@@ -416,44 +307,12 @@
 				return tx
 			}(),
 		}, "data tx should marshall correctly": {
->>>>>>> 7358e367
 			tx: func() *bt.Tx {
 				tx := bt.NewTx()
 				assert.NoError(t, tx.From(
 					"3c8edde27cb9a9132c22038dac4391496be9db16fd21351565cc1006966fdad5",
 					0,
 					"76a914eb0bd5edba389198e73f8efabddfc61666969ff788ac",
-<<<<<<< HEAD
-					1000))
-				assert.NoError(t, tx.From(
-					"3c8edde27cb9a9132c22038dac4391496be9db16fd21351565cc1006966fdad5",
-					0,
-					"76a914eb0bd5edba389198e73f8efabddfc61666969ff788ac",
-					2000000))
-				assert.NoError(t, tx.From(
-					"3c8edde27cb9a9132c22038dac4391496be9db16fd21351565cc1006966fdac4",
-					0,
-					"76a914eb0bd5edba389198e73f8efabddfc61666969ff788ac",
-					999))
-				return tx
-			}(),
-			idx: 2,
-			expInput: func() *bt.Input {
-				in := &bt.Input{
-					PreviousTxSatoshis: 999,
-					PreviousTxScript: func() *bscript.Script {
-						b, err := bscript.NewFromHexString("76a914eb0bd5edba389198e73f8efabddfc61666969ff788ac")
-						assert.NoError(t, err)
-						return b
-					}(),
-					PreviousTxOutIndex: 0,
-					SequenceNumber:     bt.DefaultSequenceNumber,
-				}
-				_ = in.PreviousTxIDAddStr("3c8edde27cb9a9132c22038dac4391496be9db16fd21351565cc1006966fdac4")
-				return in
-			}(),
-		}, "tx with 3 outputs and output idx 5 requested should return nil": {
-=======
 					2000000))
 				assert.NoError(t, tx.PayTo("n2wmGVP89x3DsLNqk3NvctfQy9m9pvt7mk", 1000))
 				var wif *WIF
@@ -539,36 +398,12 @@
 	]
 }`,
 		}, "transaction with multiple inputs": {
->>>>>>> 7358e367
 			tx: func() *bt.Tx {
 				tx := bt.NewTx()
 				assert.NoError(t, tx.From(
 					"3c8edde27cb9a9132c22038dac4391496be9db16fd21351565cc1006966fdad5",
 					0,
 					"76a914eb0bd5edba389198e73f8efabddfc61666969ff788ac",
-<<<<<<< HEAD
-					1000))
-				assert.NoError(t, tx.From(
-					"3c8edde27cb9a9132c22038dac4391496be9db16fd21351565cc1006966fdad5",
-					0,
-					"76a914eb0bd5edba389198e73f8efabddfc61666969ff788ac",
-					2000000))
-				assert.NoError(t, tx.From(
-					"3c8edde27cb9a9132c22038dac4391496be9db16fd21351565cc1006966fdad5",
-					0,
-					"76a914eb0bd5edba389198e73f8efabddfc61666969ff788ac",
-					999))
-				return tx
-			}(),
-			idx:      5,
-			expInput: nil,
-		}, "tx with 0 outputs and output idx 5 requested should return nil": {
-			tx: func() *bt.Tx {
-				return bt.NewTx()
-			}(),
-			idx:      5,
-			expInput: nil,
-=======
 					10000))
 				assert.NoError(t, tx.From(
 					"3c8edde27cb9a9132c22038dac4391496be9db16fd21351565cc1006966fdad5",
@@ -639,35 +474,10 @@
 		}
 	]
 }`,
->>>>>>> 7358e367
 		},
 	}
 	for name, test := range tests {
 		t.Run(name, func(t *testing.T) {
-<<<<<<< HEAD
-			o := test.tx.InputIdx(test.idx)
-			assert.Equal(t, test.expInput, o)
-		})
-	}
-}
-
-func Test_IsValidTxID(t *testing.T) {
-	t.Parallel()
-	tests := map[string]struct {
-		txid string
-		exp  bool
-	}{
-		"valid txID should return true": {
-			txid: "a2a55ecc61f418e300888b1f82eaf84024496b34e3e538f3d32d342fd753adab",
-			exp:  true,
-		},
-		"invalid txID should return false": {
-			txid: "a2a55ecc61f418e300888b1f82eaf84024496b34e3e538f3d32d342fd753adZZ",
-			exp:  false,
-		}, "empty txID should return false": {
-			txid: "",
-			exp:  false,
-=======
 			bb, err := json.MarshalIndent(test.tx, "", "\t")
 			assert.NoError(t, err)
 			assert.Equal(t, test.expJSON, string(bb))
@@ -826,20 +636,222 @@
 				assert.NoError(t, err)
 				return tx
 			}(),
->>>>>>> 7358e367
 		},
 	}
 	for name, test := range tests {
 		t.Run(name, func(t *testing.T) {
-<<<<<<< HEAD
-			bb, _ := hex.DecodeString(test.txid)
-			assert.Equal(t, test.exp, bt.IsValidTxID(bb))
-=======
 			var tx *bt.Tx
 			err := json.Unmarshal([]byte(test.json), &tx)
 			assert.NoError(t, err)
 			assert.Equal(t, test.expTX, tx)
->>>>>>> 7358e367
 		})
 	}
+}
+
+func TestTx_OutputIdx(t *testing.T) {
+	t.Parallel()
+	tests := map[string]struct {
+		tx        *bt.Tx
+		idx       int
+		expOutput *bt.Output
+	}{
+		"tx with 3 outputs and output idx 0 requested should return output": {
+			tx: func() *bt.Tx {
+				tx := bt.NewTx()
+				assert.NoError(t, tx.PayTo("myUmQeCYxQECGHXbupe539n41u6BTBz1Eh", 1000))
+				assert.NoError(t, tx.PayTo("n2wmGVP89x3DsLNqk3NvctfQy9m9pvt7mz", 1000))
+				assert.NoError(t, tx.PayTo("n2wmGVP89x3DsLNqk3NvctfQy9m9pvt7mz", 1000))
+				return tx
+			}(),
+			idx: 0,
+			expOutput: &bt.Output{
+				Satoshis: 1000,
+				LockingScript: func() *bscript.Script {
+					s, err := bscript.NewP2PKHFromAddress("myUmQeCYxQECGHXbupe539n41u6BTBz1Eh")
+					assert.NoError(t, err)
+					return s
+				}(),
+			},
+		}, "tx with 3 outputs and output idx 2 requested should return output": {
+			tx: func() *bt.Tx {
+				tx := bt.NewTx()
+				assert.NoError(t, tx.PayTo("myUmQeCYxQECGHXbupe539n41u6BTBz1Eh", 1000))
+				assert.NoError(t, tx.PayTo("n2wmGVP89x3DsLNqk3NvctfQy9m9pvt7mz", 1000))
+				assert.NoError(t, tx.PayTo("mywmGVP89x3DsLNqk3NvctfQy9m9pvt7mz", 1000))
+				return tx
+			}(),
+			idx: 2,
+			expOutput: &bt.Output{
+				Satoshis: 1000,
+				LockingScript: func() *bscript.Script {
+					s, err := bscript.NewP2PKHFromAddress("mywmGVP89x3DsLNqk3NvctfQy9m9pvt7mz")
+					assert.NoError(t, err)
+					return s
+				}(),
+			},
+		}, "tx with 3 outputs and output idx 5 requested should return nil": {
+			tx: func() *bt.Tx {
+				tx := bt.NewTx()
+				assert.NoError(t, tx.PayTo("myUmQeCYxQECGHXbupe539n41u6BTBz1Eh", 1000))
+				assert.NoError(t, tx.PayTo("n2wmGVP89x3DsLNqk3NvctfQy9m9pvt7mz", 1000))
+				assert.NoError(t, tx.PayTo("mywmGVP89x3DsLNqk3NvctfQy9m9pvt7mz", 1000))
+				return tx
+			}(),
+			idx:       5,
+			expOutput: nil,
+		}, "tx with 0 outputs and output idx 5 requested should return nil": {
+			tx: func() *bt.Tx {
+				return bt.NewTx()
+			}(),
+			idx:       5,
+			expOutput: nil,
+		},
+	}
+	for name, test := range tests {
+		t.Run(name, func(t *testing.T) {
+			o := test.tx.OutputIdx(test.idx)
+			assert.Equal(t, test.expOutput, o)
+		})
+	}
+}
+
+func TestTx_InputIdx(t *testing.T) {
+	t.Parallel()
+	tests := map[string]struct {
+		tx       *bt.Tx
+		idx      int
+		expInput *bt.Input
+	}{
+		"tx with 3 inputs and input idx 0 requested should return correct input": {
+			tx: func() *bt.Tx {
+				tx := bt.NewTx()
+				assert.NoError(t, tx.From(
+					"3c8edde27cb9a9132c22038dac4391496be9db16fd21351565cc1006966fdad5",
+					0,
+					"76a914eb0bd5edba389198e73f8efabddfc61666969ff788ac",
+					1000))
+				assert.NoError(t, tx.From(
+					"3c8edde27cb9a9132c22038dac4391496be9db16fd21351565cc1006966fdad5",
+					0,
+					"76a914eb0bd5edba389198e73f8efabddfc61666969ff788ac",
+					2000000))
+				assert.NoError(t, tx.From(
+					"3c8edde27cb9a9132c22038dac4391496be9db16fd21351565cc1006966fdad5",
+					0,
+					"76a914eb0bd5edba389198e73f8efabddfc61666969ff788ac",
+					2000000))
+				return tx
+			}(),
+			idx: 0,
+			expInput: func() *bt.Input {
+				in := &bt.Input{
+					PreviousTxSatoshis: 1000,
+					PreviousTxScript: func() *bscript.Script {
+						b, err := bscript.NewFromHexString("76a914eb0bd5edba389198e73f8efabddfc61666969ff788ac")
+						assert.NoError(t, err)
+						return b
+					}(),
+					PreviousTxOutIndex: 0,
+					SequenceNumber:     bt.DefaultSequenceNumber,
+				}
+				_ = in.PreviousTxIDAddStr("3c8edde27cb9a9132c22038dac4391496be9db16fd21351565cc1006966fdad5")
+				return in
+			}(),
+		}, "tx with 3 outputs and output idx 2 requested should return output": {
+			tx: func() *bt.Tx {
+				tx := bt.NewTx()
+				assert.NoError(t, tx.From(
+					"3c8edde27cb9a9132c22038dac4391496be9db16fd21351565cc1006966fdad5",
+					0,
+					"76a914eb0bd5edba389198e73f8efabddfc61666969ff788ac",
+					1000))
+				assert.NoError(t, tx.From(
+					"3c8edde27cb9a9132c22038dac4391496be9db16fd21351565cc1006966fdad5",
+					0,
+					"76a914eb0bd5edba389198e73f8efabddfc61666969ff788ac",
+					2000000))
+				assert.NoError(t, tx.From(
+					"3c8edde27cb9a9132c22038dac4391496be9db16fd21351565cc1006966fdac4",
+					0,
+					"76a914eb0bd5edba389198e73f8efabddfc61666969ff788ac",
+					999))
+				return tx
+			}(),
+			idx: 2,
+			expInput: func() *bt.Input {
+				in := &bt.Input{
+					PreviousTxSatoshis: 999,
+					PreviousTxScript: func() *bscript.Script {
+						b, err := bscript.NewFromHexString("76a914eb0bd5edba389198e73f8efabddfc61666969ff788ac")
+						assert.NoError(t, err)
+						return b
+					}(),
+					PreviousTxOutIndex: 0,
+					SequenceNumber:     bt.DefaultSequenceNumber,
+				}
+				_ = in.PreviousTxIDAddStr("3c8edde27cb9a9132c22038dac4391496be9db16fd21351565cc1006966fdac4")
+				return in
+			}(),
+		}, "tx with 3 outputs and output idx 5 requested should return nil": {
+			tx: func() *bt.Tx {
+				tx := bt.NewTx()
+				assert.NoError(t, tx.From(
+					"3c8edde27cb9a9132c22038dac4391496be9db16fd21351565cc1006966fdad5",
+					0,
+					"76a914eb0bd5edba389198e73f8efabddfc61666969ff788ac",
+					1000))
+				assert.NoError(t, tx.From(
+					"3c8edde27cb9a9132c22038dac4391496be9db16fd21351565cc1006966fdad5",
+					0,
+					"76a914eb0bd5edba389198e73f8efabddfc61666969ff788ac",
+					2000000))
+				assert.NoError(t, tx.From(
+					"3c8edde27cb9a9132c22038dac4391496be9db16fd21351565cc1006966fdad5",
+					0,
+					"76a914eb0bd5edba389198e73f8efabddfc61666969ff788ac",
+					999))
+				return tx
+			}(),
+			idx:      5,
+			expInput: nil,
+		}, "tx with 0 outputs and output idx 5 requested should return nil": {
+			tx: func() *bt.Tx {
+				return bt.NewTx()
+			}(),
+			idx:      5,
+			expInput: nil,
+		},
+	}
+	for name, test := range tests {
+		t.Run(name, func(t *testing.T) {
+			o := test.tx.InputIdx(test.idx)
+			assert.Equal(t, test.expInput, o)
+		})
+	}
+}
+
+func Test_IsValidTxID(t *testing.T) {
+	t.Parallel()
+	tests := map[string]struct {
+		txid string
+		exp  bool
+	}{
+		"valid txID should return true": {
+			txid: "a2a55ecc61f418e300888b1f82eaf84024496b34e3e538f3d32d342fd753adab",
+			exp:  true,
+		},
+		"invalid txID should return false": {
+			txid: "a2a55ecc61f418e300888b1f82eaf84024496b34e3e538f3d32d342fd753adZZ",
+			exp:  false,
+		}, "empty txID should return false": {
+			txid: "",
+			exp:  false,
+		},
+	}
+	for name, test := range tests {
+		t.Run(name, func(t *testing.T) {
+			bb, _ := hex.DecodeString(test.txid)
+			assert.Equal(t, test.exp, bt.IsValidTxID(bb))
+		})
+	}
 }